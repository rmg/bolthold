--- conflicted
+++ resolved
@@ -52,12 +52,6 @@
 			result[i].Min("ID", min)
 			result[i].Max("ID", max)
 
-<<<<<<< HEAD
-//test min / with / without grouping
-// test max / with / without grouping
-// test avg / with / without grouping
-// test count / with / without grouping
-=======
 			fmt.Printf("Max %s: %d\n", group, max.Key)
 			fmt.Printf("Min %s: %d\n", group, min.Key)
 
@@ -82,5 +76,4 @@
 		// test count
 
 	})
-}
->>>>>>> f845fb7c
+}